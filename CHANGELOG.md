--- conflicted
+++ resolved
@@ -1,10 +1,11 @@
 # Unreleased
 
-<<<<<<< HEAD
-- Add `BodyExt` that provides a variety of convenient adapters.
-=======
+- Add combinators to `Body`:
+  - `map_data`: Change the `Data` chunks produced by the body.
+  - `map_err`: Change the `Error`s produced by the body.
+  - `boxed`: Convert the `Body` into a boxed trait object.
+  - `into_stream`: Convert the `Body` into a `Stream`.
 - Add `Empty`.
->>>>>>> 8441ab4f
 
 # 0.4.0 (December 23, 2020)
 
